<!DOCTYPE html>
<html>
<head>
    <meta charset="utf-8">
    <title>{{movie.title}} - Tech5 Movies</title>
    
    <!-- Open Graph Meta Tags -->
    <meta property="og:title" content="{{movie.title}} - Tech5 Movies">
    <meta property="og:description" content="{{movie.description}}">
    <meta property="og:image" content="{{movie.posterUrl}}">
    <meta property="og:url" content="{{baseUrl}}/movie/{{movie._id}}">
    <meta property="og:type" content="video.movie">
    
    <!-- App Deep Linking -->
    <meta name="apple-itunes-app" content="app-id=com.tech5.movies,app-argument=tech5://movie/{{movie._id}}">
    <meta name="google-play-app" content="app-id=com.tech5.movies">
    
    <style>
        body {
            font-family: -apple-system, BlinkMacSystemFont, 'Segoe UI', Roboto, Oxygen, Ubuntu, Cantarell, 'Open Sans', 'Helvetica Neue', sans-serif;
            margin: 0;
            padding: 20px;
            background: #f5f5f5;
            display: flex;
            justify-content: center;
            align-items: center;
            min-height: 100vh;
        }
        .container {
            max-width: 600px;
            background: white;
            padding: 30px;
            border-radius: 12px;
            box-shadow: 0 2px 10px rgba(0,0,0,0.1);
            text-align: center;
        }
        .poster {
            max-width: 200px;
            border-radius: 8px;
            margin-bottom: 20px;
        }
        h1 {
            color: #333;
            margin-bottom: 10px;
        }
        p {
            color: #666;
            line-height: 1.6;
        }
        .btn {
            display: inline-block;
            background: #007AFF;
            color: white;
            text-decoration: none;
            padding: 12px 24px;
            border-radius: 6px;
            margin-top: 20px;
            font-weight: 500;
        }
        .fallback-text {
            margin-top: 10px;
            font-size: 14px;
            color: #666;
        }
    </style>
</head>
<body>
    <div class="container">
        {{#if movie.posterUrl}}
        <img src="{{movie.posterUrl}}" alt="{{movie.title}}" class="poster">
        {{/if}}
        <h1>{{movie.title}}</h1>
        <p>{{movie.description}}</p>
        <a href="#" class="btn" id="openApp">Mở trong ứng dụng</a>
        <p class="fallback-text">Nếu ứng dụng không mở, hãy cài đặt Tech5 Movies từ App Store hoặc Google Play</p>
    </div>
    
    <script>
        function openApp() {
            // Get deeplink from URL parameters if available
            const urlParams = new URLSearchParams(window.location.search);
            const deeplink = urlParams.get('deeplink');
            
<<<<<<< HEAD
            // If deep link fails after delay, try Expo Go
            setTimeout(function() {
                const expoUrl = 'exp://backend-app-lou3.onrender.com/--/movie/{{movie._id}}';
                window.location.href = expoUrl;
=======
            // Try the provided deeplink first, then fallback to EAS Update
            const deepLinks = [
                deeplink, // User provided deeplink
>>>>>>> 26e4adac
                
                // EAS Update URL with headers (works everywhere)
                'exp://u.expo.dev/c0f28dab-8c4b-4747-884f-0561ca44ab88/--/movie/{{movie._id}}?runtime-version=exposdk:53.0.0&channel-name=v2&platform=ios'
            ].filter(Boolean); // Remove null/undefined values
            
            let currentIndex = 0;
            
            function tryNextDeepLink() {
                if (currentIndex >= deepLinks.length) {
                    // All deeplinks failed, redirect to store
                    const isIOS = /iPad|iPhone|iPod/.test(navigator.userAgent);
                    if (isIOS) {
                        window.location.href = 'https://apps.apple.com/app/tech5-movies';
                    } else {
                        window.location.href = 'https://play.google.com/store/apps/details?id=com.tech5.movies';
                    }
                    return;
                }
                
                const currentDeepLink = deepLinks[currentIndex];
                console.log('Trying deeplink:', currentDeepLink);
                window.location.href = currentDeepLink;
                
                // Try next deeplink after 1 second
                setTimeout(() => {
                    currentIndex++;
                    tryNextDeepLink();
                }, 1000);
            }
            
            // Start trying deeplinks
            tryNextDeepLink();
        }
        
        // Execute immediately when page loads
        openApp();
    </script>
</body>
</html><|MERGE_RESOLUTION|>--- conflicted
+++ resolved
@@ -81,16 +81,10 @@
             const urlParams = new URLSearchParams(window.location.search);
             const deeplink = urlParams.get('deeplink');
             
-<<<<<<< HEAD
-            // If deep link fails after delay, try Expo Go
-            setTimeout(function() {
-                const expoUrl = 'exp://backend-app-lou3.onrender.com/--/movie/{{movie._id}}';
-                window.location.href = expoUrl;
-=======
+
             // Try the provided deeplink first, then fallback to EAS Update
             const deepLinks = [
                 deeplink, // User provided deeplink
->>>>>>> 26e4adac
                 
                 // EAS Update URL with headers (works everywhere)
                 'exp://u.expo.dev/c0f28dab-8c4b-4747-884f-0561ca44ab88/--/movie/{{movie._id}}?runtime-version=exposdk:53.0.0&channel-name=v2&platform=ios'
