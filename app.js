--- conflicted
+++ resolved
@@ -25,17 +25,6 @@
     'https://backend-app-lou3.onrender.com',
     'http://localhost:3003',
     'http://localhost:8081',
-<<<<<<< HEAD
-    'http://192.168.5.119:3003',  // Backend URL
-    'http://192.168.5.119:8081',  // Frontend URL
-    'http://192.168.5.119:3003',  // Device access to backend
-    'http://192.168.5.119:8081',  // Device access to frontend
-=======
-    'http://192.168.8.87:3003',  // Backend URL
-    'http://192.168.8.87:8081',  // Frontend URL
-    'http://192.168.8.87:3003',  // Device access to backend
-    'http://192.168.8.87:8081',  // Device access to frontend
->>>>>>> 26e4adac
     // Expo mobile app origins
     'exp://192.168.5.22:8081',  
     'exp://localhost:8081',
