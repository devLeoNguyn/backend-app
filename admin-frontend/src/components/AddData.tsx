--- conflicted
+++ resolved
@@ -550,7 +550,6 @@
 
               {/* Kiểu nội dung - CHUYỂN LÊN TRÊN ĐỂ CHỌN TRƯỚC */}
               <div className="form-control w-full">
-<<<<<<< Updated upstream
                 <label className="label"><span className="label-text">Nhà sản xuất <span className="text-error">*</span></span></label>
                 <input
                   type="text"
@@ -584,16 +583,12 @@
               </div>
 
               <div className="form-control w-full">
-<<<<<<< HEAD
-                <label className="label"><span className="label-text">Kiểu nội dung<span className="text-error">*</span></span></label>
-=======
-                <label className="label"><span className="label-text">Loại phim <span className="text-error">*</span></span></label>
-=======
+
+
                 <label className="label">
                   <span className="label-text">Kiểu nội dung<span className="text-error">*</span></span>
                 </label>
->>>>>>> Stashed changes
->>>>>>> b423e728
+
                 <select
                   className={`select select-bordered w-full ${validationErrors.movieType ? 'select-error' : ''}`}
                   value={movieType}
