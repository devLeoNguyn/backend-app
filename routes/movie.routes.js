--- conflicted
+++ resolved
@@ -10,19 +10,18 @@
     getMovieStats,
     searchMovies,
     getMovieDetailWithInteractions,
-<<<<<<< HEAD
     getMoviesByGenre,
     getMovieLinking,
     searchRegisteredMovies,
  
-=======
+
     // getMoviesByGenre,
 
     getSportsMovies,
     getNbaMovies,
     getFootballMovies,
     getRelatedMovies
->>>>>>> 834b9ae4
+
 } = require('../controllers/movie.controller');
 
 // === PUBLIC ROUTES (Không cần đăng nhập) ===
