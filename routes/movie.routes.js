const express = require('express');
const router = express.Router();
const { 
    getNewWeekMovies, 
    createMovieController,
    createSportsEvent,
    getMovieById, 
    updateMovie, 
    deleteMovie,
    getMovieStats,
    searchMovies,
    getMovieDetailWithInteractions,
<<<<<<< HEAD
    // getMoviesByGenre,

    getSportsMovies,
    getNbaMovies,
    getFootballMovies,
    getRelatedMovies
=======
    getMoviesByGenre,
    getMovieLinking,
    getSportsMovies,
    getNbaMovies,
    getFootballMovies,
 
>>>>>>> 2dd5d5d0
} = require('../controllers/movie.controller');

// === PUBLIC ROUTES (Không cần đăng nhập) ===
// router.get('/registered', searchRegisteredMovies);

// Lấy toàn bộ phim thể thao - đặt trước các route có :id
router.get('/sports', getSportsMovies);
// Lấy danh sách phim NBA
router.get('/nba-list', getNbaMovies);
// Lấy danh sách phim bóng đá
router.get('/football-list', getFootballMovies);

// Lấy danh sách phim mới - ai cũng xem được
router.get('/new-week', getNewWeekMovies);

// Lấy toàn bộ phim thể thao - đặt trước các route có :id
router.get('/sports', getSportsMovies);

// Tìm kiếm phim
router.get('/search', searchMovies);

// Lấy danh sách phim NBA
router.get('/nba-list', getNbaMovies);
// Lấy danh sách phim bóng đá
router.get('/football-list', getFootballMovies);

// Lấy chi tiết một phim - ai cũng xem được
router.get('/:id', getMovieById);
// 🆕 Get movie detail with all interactions - Public/Protected (MUST BE BEFORE /:id)
router.get('/:id/detail-with-interactions', getMovieDetailWithInteractions);

// Lấy chi tiết một phim - ai cũng xem được
router.get('/:id', getMovieById);

// Get movie stats (likes, views, comments) - Public
router.get('/:movie_id/stats', getMovieStats);

// Linking chia sẻ phim
router.get('/:id/linking', getMovieLinking);


// === ADMIN ROUTES (Cần userId) ===

// Tạo phim mới - userId từ body
router.post('/', createMovieController);

// Tạo sự kiện thể thao - userId từ body
router.post('/sports-event', createSportsEvent);

// Cập nhật phim - userId từ body
router.put('/:id', updateMovie);

// Xóa phim - userId từ body
router.delete('/:id', deleteMovie);

router.get('/:id/related', getRelatedMovies);

module.exports = router;<|MERGE_RESOLUTION|>--- conflicted
+++ resolved
@@ -10,21 +10,20 @@
     getMovieStats,
     searchMovies,
     getMovieDetailWithInteractions,
-<<<<<<< HEAD
+
     // getMoviesByGenre,
 
-    getSportsMovies,
-    getNbaMovies,
-    getFootballMovies,
+
+
+
     getRelatedMovies
-=======
+
     getMoviesByGenre,
     getMovieLinking,
     getSportsMovies,
     getNbaMovies,
     getFootballMovies,
- 
->>>>>>> 2dd5d5d0
+
 } = require('../controllers/movie.controller');
 
 // === PUBLIC ROUTES (Không cần đăng nhập) ===
