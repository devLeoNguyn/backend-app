--- conflicted
+++ resolved
@@ -11,13 +11,10 @@
     searchMovies,
     getMovieDetailWithInteractions,
     getMoviesByGenre,
-<<<<<<< HEAD
+
     getSportsMovies,
     getNbaMovies,
     getFootballMovies
-=======
-    getRelatedMovies
->>>>>>> 41184082
 } = require('../controllers/movie.controller');
 
 // === PUBLIC ROUTES (Không cần đăng nhập) ===
