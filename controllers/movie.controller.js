--- conflicted
+++ resolved
@@ -609,7 +609,7 @@
     }
 };
 
-<<<<<<< HEAD
+
 // 🎽 Lấy toàn bộ phim thể thao
 const getSportsMovies = async (req, res) => {
     try {
@@ -621,60 +621,7 @@
             data: sportsMovies
         });
     } catch (error) {
-=======
-// �� Lấy danh sách phim liên quan dựa trên thể loại cha
-const getRelatedMovies = async (req, res) => {
-    try {
-        const { id } = req.params;
-        // Lấy phim gốc và populate đầy đủ thông tin genres
-        const movie = await Movie.findById(id).populate({
-            path: 'genres',
-            populate: {
-                path: 'parent_genre'
-            }
-        });
-
-        if (!movie) {
-            return res.status(404).json({
-                status: 'error',
-                message: 'Không tìm thấy phim'
-            });
-        }
-
-        // Lấy genreIds từ query (có thể là 1 hoặc nhiều id, phân tách bằng dấu phẩy)
-        let { genreIds, useParentGenres = 'true' } = req.query;
-        let genresToSearch;
-
-        if (genreIds) {
-            // Nếu truyền genreIds, chuyển thành mảng ObjectId
-            genresToSearch = genreIds.split(',').map(id => id.trim());
-        } else {
-            // Mặc định sẽ lấy thể loại cha của các thể loại của phim
-            if (useParentGenres === 'true') {
-                genresToSearch = movie.genres
-                    .map(g => g.parent_genre ? g.parent_genre._id : g._id)
-                    .filter((value, index, self) => self.indexOf(value) === index); // Remove duplicates
-            } else {
-                genresToSearch = movie.genres.map(g => g._id);
-            }
-        }
-
-        // Lấy các phim cùng thể loại, loại trừ chính nó
-        const relatedMovies = await Movie.find({
-            _id: { $ne: id },
-            genres: { $in: genresToSearch }
-        })
-        .select('movie_title poster_path movie_type producer genres')
-        .limit(8)
-        .populate('genres', 'genre_name parent_genre');
-
-        res.json({
-            status: 'success',
-            data: relatedMovies
-        });
-    } catch (error) {
-        console.error('Error in getRelatedMovies:', error);
->>>>>>> 41184082
+
         res.status(500).json({
             status: 'error',
             message: 'Lỗi server',
@@ -683,7 +630,6 @@
     }
 };
 
-<<<<<<< HEAD
 // 🏀 Lấy danh sách phim NBA (dựa vào từ khóa 'nba')
 const getNbaMovies = async (req, res) => {
     try {
@@ -726,8 +672,6 @@
     }
 };
 
-=======
->>>>>>> 41184082
 // Export all controller functions
 module.exports = {
     getNewWeekMovies,
@@ -740,11 +684,8 @@
     getMovieDetailWithInteractions,
     searchMovies,
     getMoviesByGenre,
-<<<<<<< HEAD
     getSportsMovies,
     getNbaMovies,
     getFootballMovies
-=======
-    getRelatedMovies
->>>>>>> 41184082
+
 };