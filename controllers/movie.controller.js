--- conflicted
+++ resolved
@@ -607,8 +607,7 @@
     }
 };
 
-<<<<<<< HEAD
-=======
+
 // 🔗 API lấy linking chia sẻ phim
 const getMovieLinking = async (req, res) => {
     try {
@@ -632,7 +631,7 @@
         res.status(500).json({ status: 'error', message: 'Lỗi server', error: error.message });
     }
 };
->>>>>>> 2dd5d5d0
+
 
 // 🎽 Lấy toàn bộ phim thể thao
 const getSportsMovies = async (req, res) => {
@@ -645,10 +644,7 @@
             data: sportsMovies
         });
     } catch (error) {
-<<<<<<< HEAD
-
-=======
->>>>>>> 2dd5d5d0
+
         res.status(500).json({
             status: 'error',
             message: 'Lỗi server',
@@ -699,7 +695,7 @@
     }
 };
 
-<<<<<<< HEAD
+
 // �� Lấy danh sách phim liên quan
 const getRelatedMovies = async (req, res) => {
     try {
@@ -759,7 +755,7 @@
         });
     }
 };
-=======
+
 
 // Tìm kiếm phim đã đăng kí (đã thuê) của user
 const searchRegisteredMovies = async (req, res) => {
@@ -791,7 +787,7 @@
 };
 
 
->>>>>>> 2dd5d5d0
+
 
 // Export all controller functions
 module.exports = {
@@ -805,17 +801,14 @@
     getMovieDetailWithInteractions,
     searchMovies,
     getMoviesByGenre,
-<<<<<<< HEAD
+
     getSportsMovies,
     getNbaMovies,
     getFootballMovies,
     getRelatedMovies
-=======
+
     getMovieLinking,
-    getSportsMovies,
-    getNbaMovies,
-    getFootballMovies,
+  
     // searchRegisteredMovies,        
     
->>>>>>> 2dd5d5d0
 };