const { create } = require('hbs');
const Genre = require('../models/Genre');
const Movie = require('../models/Movie');
const {
    createResponse,
    getGenreMovieCount,
    getGenreBasicInfo,
    getGenreFullInfo,
    getChildrenGenres,
    updateGenreStatus
} = require('../utils/genreHelpers');

// === PUBLIC ROUTES ===

/**
 * Lấy danh sách thể loại với nhiều options
 * GET /api/genres
 * Query params:
<<<<<<< HEAD
 * - type: 'all' | 'parent' | 'active' (default: 'all')
 * - include_poster: boolean (default: true)
 * - include_children: boolean (default: true)
 * - format: 'tree' | 'list' (default: 'tree')
=======
 * - type: 'all' | 'parent' | 'active' | 'children' (default: 'all')
 * - parent_id: ObjectId (chỉ dùng khi type='children')
 * 
 * Lưu ý:
 * - Luôn trả về dạng tree
 * - Luôn bao gồm poster
 * - Luôn bao gồm children cho parent genres
 * - Thể loại không active sẽ không hiển thị
 * - Thể loại cha không active sẽ không hiển thị cả thể loại con
>>>>>>> f8a2f494
 */
const getGenres = async (req, res) => {
    try {
<<<<<<< HEAD
        const type = req.query.type || 'all';

        // Luôn trả về poster, children, tree
        const include_poster = true;
        const include_children = true;
        const format = 'tree';

        let query = {};
        if (type === 'parent') query.parent_genre = null;
        if (type === 'active') query.is_active = true;
=======
        const { 
            type = 'all',
            parent_id
        } = req.query;

        // Xử lý trường hợp lấy thể loại con
        if (type === 'children' && parent_id) {
            const parentGenre = await Genre.findOne({
                _id: parent_id,
                is_parent: true,
                is_active: true
            });
            
            if (!parentGenre) {
                return res.status(404).json({
                status: 'error',
                    message: 'Không tìm thấy thể loại cha hoặc thể loại này không phải là thể loại cha'
                });
            }

            const children = await getChildrenGenres(parent_id);
            const parentInfo = await getGenreFullInfo(parentGenre, true);

            return res.json(createResponse({
                parent_genre: parentInfo,
                children_genres: children,
                total_children: children.length
            }));
        }

        // Xây dựng query base cho các trường hợp khác
        let query = {};
        if (type === 'parent') {
            query.parent_genre = null;
        }
        
        // Luôn chỉ lấy thể loại active, trừ khi là admin route
        if (type !== 'all') {
            query.is_active = true;
        }
>>>>>>> f8a2f494

        const genres = await Genre.find(query)
<<<<<<< HEAD
            .select(include_poster ? '+poster' : '-poster')
            .sort({ sort_order: 1, genre_name: 1 });

        let formattedGenres = await Promise.all(
            genres.map(async (genre) => {
                const genreInfo = await getGenreFullInfo(genre, true);
                if (include_children) {
                    genreInfo.children = await getChildrenGenres(genre._id);
=======
            .sort({ sort_order: 1, genre_name: 1 });

        // Format response theo dạng tree
        let formattedGenres = await Promise.all(
            genres.map(async (genre) => {
                // Chỉ xử lý tiếp nếu thể loại active hoặc là admin route
                if (!genre.is_active && type !== 'all') {
                    return null;
                }

                const genreInfo = await getGenreFullInfo(genre, true);
                
                // Nếu là thể loại cha hoặc type='all', lấy children
                if (genre.is_parent || type === 'all') {
                    const children = await getChildrenGenres(genre._id);
                    // Chỉ hiển thị children nếu parent active
                    if (genre.is_active) {
                        return {
                            ...genreInfo,
                            children
                        };
                    }
>>>>>>> f8a2f494
                }
                return genreInfo;
            })
        );
<<<<<<< HEAD
=======

        // Lọc bỏ các thể loại null (không active)
        formattedGenres = formattedGenres.filter(genre => genre !== null);
>>>>>>> f8a2f494

        res.json(createResponse({
            genres: formattedGenres,
            total: formattedGenres.length,
            type
        }));
    } catch (error) {
        console.error('Get genres error:', error);
        res.status(500).json({
            status: 'error',
            message: 'Lỗi khi lấy danh sách thể loại',
            error: error.message
        });
    }
};

/**
 * Lấy danh sách phim của một thể loại
 * GET /api/genres/:genreId/movies
 */
const getGenreMovies = async (req, res) => {
    try {
        const { genreId } = req.params;
        const { include_children = 'false', page = 1, limit = 10 } = req.query;

        // Kiểm tra thể loại tồn tại
        const genre = await Genre.findById(genreId);
        if (!genre) {
            return res.status(404).json({
                status: 'error',
                message: 'Không tìm thấy thể loại'
            });
        }

        // Lấy danh sách ID thể loại (bao gồm cả thể loại con nếu được yêu cầu)
        let genreIds = [genreId];
        if (include_children === 'true' && genre.is_parent) {
            const childGenres = await Genre.find({ 
                parent_genre: genreId, 
                is_active: true 
            }).select('_id');
            genreIds.push(...childGenres.map(child => child._id));
        }

        // Tính toán skip cho pagination
        const skip = (parseInt(page) - 1) * parseInt(limit);

        // Lấy danh sách phim
        const movies = await Movie.find({ genres: { $in: genreIds } })
            .select('movie_title description poster_path movie_type production_time')
            .sort({ createdAt: -1 })
            .skip(skip)
            .limit(parseInt(limit))
            .populate('genres', 'genre_name');

        // Đếm tổng số phim
        const totalMovies = await Movie.countDocuments({ genres: { $in: genreIds } });

        // Format response
        const formattedMovies = movies.map(movie => ({
                    _id: movie._id,
            title: movie.movie_title,
                    description: movie.description,
            poster: movie.poster_path,
            movieType: movie.movie_type,
            productionTime: movie.production_time,
            genres: movie.genres.map(g => ({
                _id: g._id,
                name: g.genre_name
            }))
        }));

        res.json(createResponse({
            genre: {
                _id: genre._id,
                name: genre.genre_name,
                isParent: genre.is_parent
            },
            movies: formattedMovies,
            pagination: {
                currentPage: parseInt(page),
                totalPages: Math.ceil(totalMovies / parseInt(limit)),
                totalMovies,
                hasMore: skip + movies.length < totalMovies
            }
        }));
    } catch (error) {
        console.error('Get genre movies error:', error);
        res.status(500).json({
            status: 'error',
            message: 'Lỗi khi lấy danh sách phim của thể loại',
            error: error.message
        });
    }
};

/**
 * Lấy danh sách phim của một thể loại
 * GET /api/genres/:genreId/movies
 */
exports.getGenreMovies = async (req, res) => {
    try {
        const { genreId } = req.params;
        
        // Kiểm tra thể loại tồn tại
        const genre = await Genre.findById(genreId);
        if (!genre) {
            return res.status(404).json({
                status: 'error',
                message: 'Không tìm thấy thể loại'
            });
        }

        // Lấy danh sách phim thuộc thể loại này
        const movies = await Movie.find({ genres: genreId })
            .select('title poster release_date rating')
            .sort({ release_date: -1 });

        res.json(createResponse({
            genre: await getGenreBasicInfo(genre),
            movies,
            total: movies.length
        }));
    } catch (error) {
        console.error('Get genre movies error:', error);
        res.status(500).json({
            status: 'error',
            message: 'Lỗi khi lấy danh sách phim của thể loại',
            error: error.message
        });
    }
};

// === ADMIN ROUTES ===

/**
 * Tạo thể loại mới
 * POST /api/genres
 */
const createGenre = async (req, res) => {
    try {
        const { genre_name, description, poster, parent_genre_id, sort_order } = req.body;

        // Kiểm tra tên thể loại đã tồn tại
        const existingGenre = await Genre.findOne({ 
            genre_name: { $regex: new RegExp(`^${genre_name}$`, 'i') }
        });

        if (existingGenre) {
            return res.status(400).json({
                status: 'error',
                message: 'Tên thể loại này đã tồn tại'
            });
        }

        // Tạo thể loại mới
        const newGenre = new Genre({
            genre_name: genre_name.trim(),
            description: description ? description.trim() : '',
            poster: poster || '',
            parent_genre: parent_genre_id || null,
            is_parent: !parent_genre_id,
            sort_order: sort_order || 0
        });

        await newGenre.save();

        // Nếu là thể loại con, populate thông tin parent
        if (parent_genre_id) {
            await newGenre.populate('parent_genre', 'genre_name description');
        }

        res.status(201).json(createResponse(
            { genre: newGenre },
            'Đã tạo thể loại thành công'
        ));
    } catch (error) {
        console.error('Create genre error:', error);
        res.status(500).json({
            status: 'error',
            message: 'Lỗi khi tạo thể loại',
            error: error.message
        });
    }
};

/**
 * Cập nhật thể loại
 * PUT /api/genres/:id
 */
const updateGenre = async (req, res) => {
    try {
        const { id } = req.params;
        const { genre_name, description, poster, sort_order } = req.body;

        const genre = await Genre.findByIdAndUpdate(
            id,
            { 
                genre_name, 
                description,
                poster: poster || '',
                sort_order
            },
            { new: true, runValidators: true }
        );

        if (!genre) {
            return res.status(404).json({
                status: 'error',
                message: 'Không tìm thấy thể loại'
            });
        }

        res.json(createResponse(
            { genre },
            'Đã cập nhật thể loại thành công'
        ));
    } catch (error) {
        console.error('Update genre error:', error);
        res.status(500).json({
            status: 'error',
            message: 'Lỗi khi cập nhật thể loại',
            error: error.message
        });
    }
};

/**
 * Cập nhật trạng thái thể loại
 * PUT /api/genres/:id/status
 */
const updateStatus = async (req, res) => {
    try {
        const { id } = req.params;
        const { action } = req.body;

        if (!['activate', 'deactivate', 'toggle'].includes(action)) {
            return res.status(400).json({
                status: 'error',
                message: 'Action không hợp lệ'
            });
        }

        const result = await updateGenreStatus(id, action);
        
        res.json(createResponse(
            result,
            `Đã ${action === 'activate' ? 'kích hoạt' : 'vô hiệu hóa'} thể loại thành công`
        ));
    } catch (error) {
        console.error('Update genre status error:', error);
        res.status(500).json({
            status: 'error',
            message: 'Lỗi khi cập nhật trạng thái thể loại',
            error: error.message
        });
    }
};

/**
 * Xóa thể loại
 * DELETE /api/genres/:id
 */
const deleteGenre = async (req, res) => {
    try {
        const { id } = req.params;

        // Kiểm tra có phim nào đang sử dụng thể loại
        const movieCount = await getGenreMovieCount(id, true);
        if (movieCount > 0) {
            return res.status(400).json({
                status: 'error',
                message: 'Không thể xóa thể loại này vì đang được sử dụng bởi một số phim',
                data: { affected_movies: movieCount }
            });
        }

        const genre = await Genre.findByIdAndDelete(id);
        if (!genre) {
            return res.status(404).json({
                status: 'error',
                message: 'Không tìm thấy thể loại'
            });
        }

        res.json(createResponse(
            null,
            'Đã xóa thể loại thành công'
        ));
    } catch (error) {
        console.error('Delete genre error:', error);
        res.status(500).json({
            status: 'error',
            message: 'Lỗi khi xóa thể loại',
            error: error.message
        });
    }
};

module.exports = {
    getGenres,
    getGenreMovies,
    createGenre,
    updateGenre,
    updateStatus,
    deleteGenre
};
<|MERGE_RESOLUTION|>--- conflicted
+++ resolved
@@ -16,26 +16,13 @@
  * Lấy danh sách thể loại với nhiều options
  * GET /api/genres
  * Query params:
-<<<<<<< HEAD
+
  * - type: 'all' | 'parent' | 'active' (default: 'all')
  * - include_poster: boolean (default: true)
  * - include_children: boolean (default: true)
- * - format: 'tree' | 'list' (default: 'tree')
-=======
- * - type: 'all' | 'parent' | 'active' | 'children' (default: 'all')
- * - parent_id: ObjectId (chỉ dùng khi type='children')
- * 
- * Lưu ý:
- * - Luôn trả về dạng tree
- * - Luôn bao gồm poster
- * - Luôn bao gồm children cho parent genres
- * - Thể loại không active sẽ không hiển thị
- * - Thể loại cha không active sẽ không hiển thị cả thể loại con
->>>>>>> f8a2f494
- */
+ * - format: 'tree' | 'list' (default: 'tree')**/
 const getGenres = async (req, res) => {
     try {
-<<<<<<< HEAD
         const type = req.query.type || 'all';
 
         // Luôn trả về poster, children, tree
@@ -46,51 +33,7 @@
         let query = {};
         if (type === 'parent') query.parent_genre = null;
         if (type === 'active') query.is_active = true;
-=======
-        const { 
-            type = 'all',
-            parent_id
-        } = req.query;
-
-        // Xử lý trường hợp lấy thể loại con
-        if (type === 'children' && parent_id) {
-            const parentGenre = await Genre.findOne({
-                _id: parent_id,
-                is_parent: true,
-                is_active: true
-            });
-            
-            if (!parentGenre) {
-                return res.status(404).json({
-                status: 'error',
-                    message: 'Không tìm thấy thể loại cha hoặc thể loại này không phải là thể loại cha'
-                });
-            }
-
-            const children = await getChildrenGenres(parent_id);
-            const parentInfo = await getGenreFullInfo(parentGenre, true);
-
-            return res.json(createResponse({
-                parent_genre: parentInfo,
-                children_genres: children,
-                total_children: children.length
-            }));
-        }
-
-        // Xây dựng query base cho các trường hợp khác
-        let query = {};
-        if (type === 'parent') {
-            query.parent_genre = null;
-        }
-        
-        // Luôn chỉ lấy thể loại active, trừ khi là admin route
-        if (type !== 'all') {
-            query.is_active = true;
-        }
->>>>>>> f8a2f494
-
         const genres = await Genre.find(query)
-<<<<<<< HEAD
             .select(include_poster ? '+poster' : '-poster')
             .sort({ sort_order: 1, genre_name: 1 });
 
@@ -99,40 +42,10 @@
                 const genreInfo = await getGenreFullInfo(genre, true);
                 if (include_children) {
                     genreInfo.children = await getChildrenGenres(genre._id);
-=======
-            .sort({ sort_order: 1, genre_name: 1 });
-
-        // Format response theo dạng tree
-        let formattedGenres = await Promise.all(
-            genres.map(async (genre) => {
-                // Chỉ xử lý tiếp nếu thể loại active hoặc là admin route
-                if (!genre.is_active && type !== 'all') {
-                    return null;
-                }
-
-                const genreInfo = await getGenreFullInfo(genre, true);
-                
-                // Nếu là thể loại cha hoặc type='all', lấy children
-                if (genre.is_parent || type === 'all') {
-                    const children = await getChildrenGenres(genre._id);
-                    // Chỉ hiển thị children nếu parent active
-                    if (genre.is_active) {
-                        return {
-                            ...genreInfo,
-                            children
-                        };
-                    }
->>>>>>> f8a2f494
                 }
                 return genreInfo;
             })
         );
-<<<<<<< HEAD
-=======
-
-        // Lọc bỏ các thể loại null (không active)
-        formattedGenres = formattedGenres.filter(genre => genre !== null);
->>>>>>> f8a2f494
 
         res.json(createResponse({
             genres: formattedGenres,
