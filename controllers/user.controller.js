const User = require('../models/User');
const { uploadToCloudflare, deleteFromCloudflare } = require('../utils/cloudflare.config');
const mongoose = require('mongoose');

// Lấy thông tin profile (userId từ query params)
const getProfile = async (req, res) => {
    try {
        const { userId } = req.query;
        
        if (!userId) {
            return res.status(400).json({
                status: 'error',
                message: 'userId là bắt buộc'
            });
        }

        const user = await User.findById(userId)
            .select('-__v');
        
        if (!user) {
            return res.status(404).json({
                status: 'error',
                message: 'Không tìm thấy user'
            });
        }
        
        res.json({
            status: 'success',
            data: { 
                user: {
                    ...user.toObject(),
                    uid: user._id  // Thêm UID cho frontend hiển thị
                }
            }
        });
    } catch (error) {
        console.error('Get profile error:', error);
        res.status(500).json({
            status: 'error',
            message: 'Lỗi khi lấy thông tin profile'
        });
    }
};

// Cập nhật profile (có thể kèm upload avatar)
const updateProfile = async (req, res) => {
    try {
        const { userId } = req.query;
        const { full_name, phone, gender } = req.body;
        
        console.log('📝 Update profile request:', {
            userId,
            full_name,
            phone,
            gender,
            hasFile: !!req.file
        });

        if (!userId) {
            return res.status(400).json({
                status: 'error',
                message: 'userId là bắt buộc'
            });
        }

        // Tìm user hiện tại
        const user = await User.findById(userId);
        if (!user) {
            return res.status(404).json({
                status: 'error',
                message: 'Không tìm thấy user'
            });
        }

        const updateData = {};

        // Cập nhật các trường thông tin
        if (full_name) updateData.full_name = full_name;
        if (phone) updateData.phone = phone;
        if (gender !== undefined) updateData.gender = gender;

        // Xử lý upload avatar nếu có file
        if (req.file) {
            try {
                console.log('📤 Uploading avatar to Cloudflare:', {
                    originalname: req.file.originalname,
                    mimetype: req.file.mimetype,
                    size: req.file.size
                });

                // Upload file mới lên Cloudflare Images và tạo placeholder avatar
                const imageData = await uploadToCloudflare(req.file, 'avatars', 'avatar');
                updateData.avatar = imageData.avatar; // Sử dụng placeholder avatar luôn hoạt động

                console.log('✅ Avatar updated successfully:', imageData.avatar);

                // Xóa avatar cũ nếu có
                if (user.avatar) {
                    console.log('🗑️ Deleting old avatar:', user.avatar);
                    await deleteFromCloudflare(user.avatar);
                }
            } catch (uploadError) {
                console.error('❌ Avatar upload error:', uploadError);
                return res.status(500).json({
                    status: 'error',
                    message: 'Lỗi khi upload avatar: ' + uploadError.message
                });
            }
        }

        // Kiểm tra số điện thoại đã tồn tại chưa
        if (phone) {
            const existingPhone = await User.findOne({ 
                phone, 
                _id: { $ne: userId } 
            });
            
            if (existingPhone) {
                return res.status(400).json({
                    status: 'error',
                    message: 'Số điện thoại đã được sử dụng'
                });
            }
        }

        // Cập nhật user
        const updatedUser = await User.findByIdAndUpdate(
            userId,
            updateData,
            { new: true }
        ).select('-__v');

        console.log('✅ User profile updated successfully');

        res.json({
            status: 'success',
            message: req.file ? 'Cập nhật profile và avatar thành công' : 'Cập nhật profile thành công',
            data: { 
                user: {
                    ...updatedUser.toObject(),
                    uid: updatedUser._id
                }
            }
        });

    } catch (error) {
        console.error('❌ Update profile error:', error);
        
        // Xử lý lỗi file quá lớn
        if (error.code === 'LIMIT_FILE_SIZE') {
            return res.status(400).json({
                status: 'error',
                message: 'File quá lớn. Vui lòng chọn file nhỏ hơn 2MB'
            });
        }

        res.status(500).json({
            status: 'error',
            message: error.message || 'Lỗi khi cập nhật profile'
        });
    }
};

// ❌ REMOVED: getUserMovieInteractions function
// Reason: Duplicate functionality with getMovieDetailWithInteractions
// Use getMovieDetailWithInteractions instead for movie detail screen

// 📊 NEW: Get user's interaction summary (for profile/dashboard)
// GET /api/users/{userId}/interactions/summary
const getUserInteractionsSummary = async (req, res) => {
    try {
        const { userId } = req.params;

        // Validate user exists
        const user = await User.findById(userId);
        if (!user) {
            return res.status(404).json({
                status: 'error',
                message: 'Không tìm thấy user'
            });
        }

        // Import models
        const Rating = require('../models/Rating');
        const Favorite = require('../models/Favorite');
        const Watching = require('../models/Watching');

        // Get summary statistics in parallel
        const [
            totalRatings,
            totalLikes,
            totalFavorites,
            totalWatchingRecords,
            recentActivity
        ] = await Promise.all([
            // Total ratings given by user
            Rating.countDocuments({ user_id: userId }),
            
            // Total likes given by user
            Rating.countDocuments({ user_id: userId, is_like: true }),
            
            // Total movies in favorites
            Favorite.countDocuments({ user_id: userId }),
            
            // Total watching records
            Watching.countDocuments({ user_id: userId }),
            
            // Recent activity (last 10 interactions)
            Rating.find({ user_id: userId })
                .populate('movie_id', 'movie_title poster_path movie_type')
                .sort({ createdAt: -1 })
                .limit(10)
        ]);

        // Get watching time statistics
        const watchingStats = await Watching.aggregate([
            { $match: { user_id: mongoose.Types.ObjectId(userId) } },
            {
                $group: {
                    _id: null,
                    totalWatchTime: { $sum: '$current_time' },
                    avgWatchPercentage: { $avg: '$watch_percentage' },
                    completedEpisodes: {
                        $sum: { $cond: [{ $eq: ['$completed', true] }, 1, 0] }
                    }
                }
            }
        ]);

        const stats = watchingStats[0] || {
            totalWatchTime: 0,
            avgWatchPercentage: 0,
            completedEpisodes: 0
        };

        res.json({
            status: 'success',
            data: {
                userId,
                userName: user.full_name,
                
                // Activity counters
                stats: {
                    totalRatings,
                    totalLikes,
                    totalFavorites,
                    totalWatchingRecords,
                    completedEpisodes: stats.completedEpisodes,
                    totalWatchTime: Math.round(stats.totalWatchTime), // in seconds
                    totalWatchTimeFormatted: formatWatchTime(stats.totalWatchTime),
                    avgWatchPercentage: Math.round(stats.avgWatchPercentage || 0)
                },

                // Recent activity
                recentActivity: recentActivity.map(activity => ({
                    _id: activity._id,
                    movieId: activity.movie_id._id,
                    movieTitle: activity.movie_id.movie_title,
                    movieType: activity.movie_id.movie_type,
                    poster: activity.movie_id.poster_path,
                    action: activity.comment ? 'commented' : 'liked',
                    comment: activity.comment,
                    isLike: activity.is_like,
                    createdAt: activity.createdAt
                }))
            }
        });

    } catch (error) {
        console.error('Error getting user interactions summary:', error);
        res.status(500).json({
            status: 'error',
            message: 'Lỗi khi lấy tổng kết tương tác người dùng',
            error: error.message
        });
    }
};

<<<<<<< HEAD
=======
// API lấy trạng thái mute notification
const getNotificationMute = async (req, res) => {
  try {
    const { userId } = req.query;
    
    // Validation
    if (!userId) {
      console.error('❌ userId is required for getNotificationMute');
      return res.status(400).json({ 
        success: false, 
        message: 'userId is required' 
      });
    }

    // Kiểm tra user có tồn tại không
    const user = await User.findById(userId);
    if (!user) {
      console.error('❌ User not found:', userId);
      return res.status(404).json({ 
        success: false, 
        message: 'User not found' 
      });
    }

    console.log('📱 Getting notification mute for user:', userId);

    const muteStatus = user.notificationMute || { isMuted: false, muteUntil: null };
    
    res.json({ 
      success: true, 
      data: muteStatus
    });
  } catch (err) {
    console.error('❌ Get mute failed:', err);
    res.status(500).json({ 
      success: false, 
      message: 'Get mute failed',
      error: err.message 
    });
  }
};

>>>>>>> 26e4adac
// API cập nhật trạng thái mute notification
const updateNotificationMute = async (req, res) => {
  try {
    const { userId, isMuted, muteUntil } = req.body;
<<<<<<< HEAD
=======
    
    // Validation
    if (!userId) {
      console.error('❌ userId is required for updateNotificationMute');
      return res.status(400).json({ 
        success: false, 
        message: 'userId is required' 
      });
    }

    // Kiểm tra user có tồn tại không
    const user = await User.findById(userId);
    if (!user) {
      console.error('❌ User not found:', userId);
      return res.status(404).json({ 
        success: false, 
        message: 'User not found' 
      });
    }

    console.log('🔄 Updating notification mute for user:', userId, { isMuted, muteUntil });

>>>>>>> 26e4adac
    let muteUntilValue = null;
    if (muteUntil && !isNaN(Number(muteUntil))) {
      const d = new Date(Number(muteUntil));
      if (!isNaN(d.getTime())) {
        muteUntilValue = d;
      }
    }
<<<<<<< HEAD
    // Nếu không hợp lệ hoặc null thì để null
    await User.findByIdAndUpdate(userId, {
      notificationMute: {
        isMuted,
        muteUntil: muteUntilValue
      }
    });
    res.json({ success: true });
  } catch (err) {
    console.error('Update mute failed:', err);
    res.status(500).json({ success: false, message: 'Update mute failed' });
=======

    // Cập nhật notificationMute
    const updatedUser = await User.findByIdAndUpdate(
      userId, 
      {
        notificationMute: {
          isMuted,
          muteUntil: muteUntilValue
        }
      },
      { new: true } // Trả về document đã được cập nhật
    );

    if (!updatedUser) {
      console.error('❌ Failed to update user notification mute');
      return res.status(500).json({ 
        success: false, 
        message: 'Failed to update notification mute' 
      });
    }

    console.log('✅ Notification mute updated successfully for user:', userId);
    res.json({ 
      success: true, 
      message: 'Notification mute updated successfully',
      data: {
        isMuted: updatedUser.notificationMute.isMuted,
        muteUntil: updatedUser.notificationMute.muteUntil
      }
    });
  } catch (err) {
    console.error('❌ Update mute failed:', err);
    res.status(500).json({ 
      success: false, 
      message: 'Update mute failed',
      error: err.message 
    });
>>>>>>> 26e4adac
  }
};

// Helper function to format watch time
const formatWatchTime = (seconds) => {
    const hours = Math.floor(seconds / 3600);
    const minutes = Math.floor((seconds % 3600) / 60);
    
    if (hours > 0) {
        return `${hours}h ${minutes}m`;
    } else if (minutes > 0) {
        return `${minutes}m`;
    } else {
        return `${Math.floor(seconds)}s`;
    }
};

module.exports = {
    getProfile,
    updateProfile,
    getUserInteractionsSummary,
<<<<<<< HEAD
=======
    getNotificationMute,
>>>>>>> 26e4adac
    updateNotificationMute
}; <|MERGE_RESOLUTION|>--- conflicted
+++ resolved
@@ -276,8 +276,7 @@
     }
 };
 
-<<<<<<< HEAD
-=======
+
 // API lấy trạng thái mute notification
 const getNotificationMute = async (req, res) => {
   try {
@@ -320,13 +319,11 @@
   }
 };
 
->>>>>>> 26e4adac
 // API cập nhật trạng thái mute notification
 const updateNotificationMute = async (req, res) => {
   try {
     const { userId, isMuted, muteUntil } = req.body;
-<<<<<<< HEAD
-=======
+
     
     // Validation
     if (!userId) {
@@ -349,7 +346,7 @@
 
     console.log('🔄 Updating notification mute for user:', userId, { isMuted, muteUntil });
 
->>>>>>> 26e4adac
+
     let muteUntilValue = null;
     if (muteUntil && !isNaN(Number(muteUntil))) {
       const d = new Date(Number(muteUntil));
@@ -357,19 +354,8 @@
         muteUntilValue = d;
       }
     }
-<<<<<<< HEAD
-    // Nếu không hợp lệ hoặc null thì để null
-    await User.findByIdAndUpdate(userId, {
-      notificationMute: {
-        isMuted,
-        muteUntil: muteUntilValue
-      }
-    });
-    res.json({ success: true });
-  } catch (err) {
-    console.error('Update mute failed:', err);
-    res.status(500).json({ success: false, message: 'Update mute failed' });
-=======
+   
+
 
     // Cập nhật notificationMute
     const updatedUser = await User.findByIdAndUpdate(
@@ -407,7 +393,6 @@
       message: 'Update mute failed',
       error: err.message 
     });
->>>>>>> 26e4adac
   }
 };
 
@@ -429,9 +414,8 @@
     getProfile,
     updateProfile,
     getUserInteractionsSummary,
-<<<<<<< HEAD
-=======
+
     getNotificationMute,
->>>>>>> 26e4adac
+
     updateNotificationMute
 }; 